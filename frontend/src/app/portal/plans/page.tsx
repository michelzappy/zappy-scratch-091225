'use client';

import { useState, useEffect } from 'react';
import { useRouter } from 'next/navigation';
import Card from '@/components/Card';
<<<<<<< HEAD
import { apiClient } from '@/lib/api';
=======
import NotificationPopup from '@/components/NotificationPopup';
import ConfirmDialog from '@/components/ConfirmDialog';
>>>>>>> c1dd7f1c

// Condition types available in the system
const CONDITIONS = [
  { value: 'weightLoss', label: 'Weight Loss', icon: '⚖️' },
  { value: 'hairLoss', label: 'Hair Loss', icon: '💇' },
  { value: 'mensHealth', label: "Men's Health", icon: '♂️' },
  { value: 'womensHealth', label: "Women's Health", icon: '♀️' },
  { value: 'longevity', label: 'Longevity', icon: '🧬' },
  { value: 'trt', label: 'TRT', icon: '💪' },
];

interface TreatmentPlan {
  id: string;
  condition: string;
  plan_tier: 'basic' | 'standard' | 'premium';
  name: string;
  price: number;
  billing_period: string;
  features: string[];
  medications?: any[];
  is_popular: boolean;
  active_subscribers?: number;
}

export default function TreatmentPlansPage() {
  const router = useRouter();
  const [selectedCondition, setSelectedCondition] = useState('weightLoss');
  const [plans, setPlans] = useState<TreatmentPlan[]>([]);
  const [loading, setLoading] = useState(true);
  const [error, setError] = useState<string | null>(null);
  const [editingPlan, setEditingPlan] = useState<TreatmentPlan | null>(null);
  const [showAddModal, setShowAddModal] = useState(false);
  const [toast, setToast] = useState<{ type: 'success' | 'error'; text: string } | null>(null);
  const [planToDelete, setPlanToDelete] = useState<TreatmentPlan | null>(null);

  const loadPlans = async () => {
    try {
      setLoading(true);
      setError(null);
      
      // Get treatment plans from API
      const response = await apiClient.treatmentPlans.getByCondition(selectedCondition);
      
      const plansData = response.data || [];
      
      // Transform API data to match our interface
      const transformedPlans: TreatmentPlan[] = plansData.map((item: any) => ({
        id: item.id,
        condition: item.condition || selectedCondition,
        plan_tier: item.plan_tier || item.tier || 'basic',
        name: item.name || item.plan_name || 'Unnamed Plan',
        price: item.price || item.monthly_price || 0,
        billing_period: item.billing_period || item.billing_cycle || 'month',
        features: item.features || item.plan_features || [],
        medications: item.medications || item.included_medications || [],
        is_popular: item.is_popular || item.popular || false,
        active_subscribers: item.active_subscribers || item.subscriber_count || 0
      }));
      
      setPlans(transformedPlans);
      
    } catch (err) {
      console.error('Error loading plans:', err);
      setError('Failed to load treatment plans');
      setPlans([]);
    } finally {
      setLoading(false);
    }
  };

  // Load plans from backend
  useEffect(() => {
    const token = localStorage.getItem('token');
    const role = localStorage.getItem('userRole');
    
    if (!token) {
      router.push('/portal/login');
      return;
    }
    
    // Check if user has admin access
    if (role === 'provider') {
      // Regular providers don't have access to plans management
      router.push('/portal/dashboard');
      return;
    }
    
    // Admin, provider-admin, and super-admin can access
    if (role === 'admin' || role === 'provider-admin' || role === 'super-admin') {
      loadPlans();
    } else {
      // Default redirect if no valid role
      router.push('/portal/dashboard');
    }
  }, [router]);

  // Reload plans when condition changes
  useEffect(() => {
    loadPlans();
  }, [selectedCondition]);

  const handleSavePlan = async () => {
    if (!editingPlan) return;
    
    try {
      // API call to update plan
      await apiClient.treatmentPlans.update(editingPlan.id, editingPlan);
      
      setPlans(plans.map(p => p.id === editingPlan.id ? editingPlan : p));
      setEditingPlan(null);
    } catch (error) {
      console.error('Error saving plan:', error);
      alert('Failed to save plan. Please try again.');
    }
  };

  const handleDeletePlan = async (planId: string) => {
    try {
      setPlans(plans.filter(p => p.id !== planId));
      setToast({ type: 'success', text: 'Plan deleted.' });
    } catch (error) {
      console.error('Error deleting plan:', error);
      setToast({ type: 'error', text: 'Failed to delete plan.' });
    }
  };

  const getTierColor = (tier: string) => {
    switch(tier) {
      case 'basic': return 'bg-gray-100 text-gray-800';
      case 'standard': return 'bg-blue-100 text-blue-800';
      case 'premium': return 'bg-purple-100 text-purple-800';
      default: return 'bg-gray-100 text-gray-800';
    }
  };

  const getTierOrder = (tier: string) => {
    switch(tier) {
      case 'basic': return 1;
      case 'standard': return 2;
      case 'premium': return 3;
      default: return 4;
    }
  };

  return (
    <div className="space-y-6">
      {/* Header */}
      <div className="flex justify-between items-center">
        <div>
          <h1 className="text-2xl font-bold text-gray-900">Treatment Plans</h1>
          <p className="text-gray-600 mt-1">Manage condition-specific treatment plans and pricing</p>
        </div>
        <button
          onClick={() => setShowAddModal(true)}
          className="px-4 py-2 bg-gray-900 text-white rounded-lg hover:bg-gray-800 transition"
        >
          Add New Plan
        </button>
      </div>

      {/* Condition Selector */}
      <div className="flex space-x-2 overflow-x-auto pb-2">
        {CONDITIONS.map((condition) => (
          <button
            key={condition.value}
            onClick={() => setSelectedCondition(condition.value)}
            className={`flex items-center px-4 py-2 rounded-lg font-medium whitespace-nowrap transition ${
              selectedCondition === condition.value
                ? 'bg-gray-900 text-white'
                : 'bg-gray-100 text-gray-700 hover:bg-gray-200'
            }`}
          >
            <span className="mr-2">{condition.icon}</span>
            {condition.label}
          </button>
        ))}
      </div>

      {/* Plans Grid */}
      {loading ? (
        <div className="flex justify-center py-12">
          <div className="animate-spin rounded-full h-12 w-12 border-b-2 border-gray-900"></div>
        </div>
      ) : error ? (
        <div className="flex justify-center py-12">
          <div className="text-center">
            <p className="text-red-600 mb-4">{error}</p>
            <button
              onClick={loadPlans}
              className="px-4 py-2 bg-gray-900 text-white rounded-lg hover:bg-gray-800"
            >
              Retry
            </button>
          </div>
        </div>
      ) : (
        <div className="grid grid-cols-1 md:grid-cols-3 gap-6">
          {plans
            .sort((a, b) => getTierOrder(a.plan_tier) - getTierOrder(b.plan_tier))
            .map((plan) => (
            <Card
              key={plan.id}
              className={`p-6 relative ${plan.is_popular ? 'ring-2 ring-blue-500' : ''}`}
            >
              {plan.is_popular && (
                <div className="absolute top-2 left-1/2 transform -translate-x-1/2">
                  <span className="bg-blue-500 text-white px-3 py-1 rounded-full text-xs font-semibold">
                    MOST POPULAR
                  </span>
                </div>
              )}
              
              <div className="mb-4">
                <div className="flex justify-between items-start">
                  <div>
                    <h3 className="text-lg font-semibold text-gray-900">{plan.name}</h3>
                    <span className={`inline-block mt-1 px-2 py-1 rounded text-xs font-medium ${getTierColor(plan.plan_tier)}`}>
                      {plan.plan_tier.toUpperCase()}
                    </span>
                  </div>
                </div>
                {plan.active_subscribers && (
                  <p className="text-sm text-gray-500 mt-2">{plan.active_subscribers} active subscribers</p>
                )}
              </div>

              <div className="mb-6">
                <div className="flex items-baseline">
                  <span className="text-3xl font-bold text-gray-900">
                    ${plan.price}
                  </span>
                  <span className="text-gray-500 ml-1">/{plan.billing_period}</span>
                </div>
              </div>

              <div className="space-y-3 mb-6">
                <h4 className="text-sm font-medium text-gray-700">Features:</h4>
                <ul className="space-y-2">
                  {plan.features.map((feature, index) => (
                    <li key={index} className="flex items-start">
                      <svg className="w-4 h-4 text-green-500 mr-2 mt-0.5 flex-shrink-0" fill="currentColor" viewBox="0 0 20 20">
                        <path fillRule="evenodd" d="M10 18a8 8 0 100-16 8 8 0 000 16zm3.707-9.293a1 1 0 00-1.414-1.414L9 10.586 7.707 9.293a1 1 0 00-1.414 1.414l2 2a1 1 0 001.414 0l4-4z" clipRule="evenodd" />
                      </svg>
                      <span className="text-sm text-gray-600">{feature}</span>
                    </li>
                  ))}
                </ul>
              </div>

              <div className="flex space-x-2">
                <button
                  onClick={() => setEditingPlan(plan)}
                  className="flex-1 px-3 py-2 border border-gray-300 text-sm font-medium rounded-lg text-gray-700 bg-white hover:bg-gray-50"
                >
                  Edit
                </button>
                <button 
                  onClick={() => router.push(`/portal/analytics?plan=${plan.id}&condition=${selectedCondition}`)}
                  className="flex-1 px-3 py-2 border border-gray-300 text-sm font-medium rounded-lg text-gray-700 bg-white hover:bg-gray-50">
                  Analytics
                </button>
                <button
                  onClick={() => setPlanToDelete(plan)}
                  className="px-3 py-2 border border-red-300 text-sm font-medium rounded-lg text-red-700 bg-white hover:bg-red-50"
                >
                  Delete
                </button>
              </div>
            </Card>
          ))}
        </div>
      )}

      {/* Condition Statistics */}
      <div className="grid grid-cols-1 md:grid-cols-4 gap-6">
        <Card className="p-6">
          <h3 className="text-sm font-medium text-gray-500">Total Subscribers</h3>
          <p className="text-2xl font-bold text-gray-900 mt-2">
            {plans.reduce((sum, p) => sum + (p.active_subscribers || 0), 0).toLocaleString()}
          </p>
          <p className="text-sm text-green-600 mt-1">+18% from last month</p>
        </Card>
        <Card className="p-6">
          <h3 className="text-sm font-medium text-gray-500">Monthly Revenue</h3>
          <p className="text-2xl font-bold text-gray-900 mt-2">
            ${plans.reduce((sum, p) => {
              const subscribers = p.active_subscribers || 0;
              const monthlyPrice = p.billing_period === 'dose' ? p.price * 10 : p.price;
              return sum + (subscribers * monthlyPrice);
            }, 0).toLocaleString()}
          </p>
          <p className="text-sm text-green-600 mt-1">+22% from last month</p>
        </Card>
        <Card className="p-6">
          <h3 className="text-sm font-medium text-gray-500">Conversion Rate</h3>
          <p className="text-2xl font-bold text-gray-900 mt-2">24.5%</p>
          <p className="text-sm text-green-600 mt-1">+3.2% from last month</p>
        </Card>
        <Card className="p-6">
          <h3 className="text-sm font-medium text-gray-500">Avg. Plan Value</h3>
          <p className="text-2xl font-bold text-gray-900 mt-2">
            ${plans.length > 0 ? (plans.reduce((sum, p) => sum + p.price, 0) / plans.length).toFixed(2) : '0.00'}
          </p>
          <p className="text-sm text-gray-600 mt-1">Per {plans[0]?.billing_period || 'month'}</p>
        </Card>
      </div>

      {/* Edit Modal */}
      {editingPlan && (
        <div className="fixed inset-0 bg-gray-500 bg-opacity-75 flex items-center justify-center p-4 z-50">
          <div className="bg-white rounded-lg max-w-2xl w-full p-6 max-h-[90vh] overflow-y-auto">
            <h2 className="text-lg font-semibold mb-4">
              Edit {CONDITIONS.find(c => c.value === editingPlan.condition)?.label} - {editingPlan.name}
            </h2>
            <div className="space-y-4">
              <div className="grid grid-cols-2 gap-4">
                <div>
                  <label className="block text-sm font-medium text-gray-700">Plan Name</label>
                  <input
                    type="text"
                    value={editingPlan.name}
                    onChange={(e) => setEditingPlan({ ...editingPlan, name: e.target.value })}
                    className="mt-1 block w-full px-3 py-2 border border-gray-300 rounded-lg focus:outline-none focus:ring-2 focus:ring-gray-500"
                  />
                </div>
                <div>
                  <label className="block text-sm font-medium text-gray-700">Tier</label>
                  <select
                    value={editingPlan.plan_tier}
                    onChange={(e) => setEditingPlan({ ...editingPlan, plan_tier: e.target.value as any })}
                    className="mt-1 block w-full px-3 py-2 border border-gray-300 rounded-lg focus:outline-none focus:ring-2 focus:ring-gray-500"
                  >
                    <option value="basic">Basic</option>
                    <option value="standard">Standard</option>
                    <option value="premium">Premium</option>
                  </select>
                </div>
              </div>
              
              <div className="grid grid-cols-2 gap-4">
                <div>
                  <label className="block text-sm font-medium text-gray-700">Price</label>
                  <input
                    type="number"
                    step="0.01"
                    value={editingPlan.price}
                    onChange={(e) => setEditingPlan({ ...editingPlan, price: parseFloat(e.target.value) })}
                    className="mt-1 block w-full px-3 py-2 border border-gray-300 rounded-lg focus:outline-none focus:ring-2 focus:ring-gray-500"
                  />
                </div>
                <div>
                  <label className="block text-sm font-medium text-gray-700">Billing Period</label>
                  <select
                    value={editingPlan.billing_period}
                    onChange={(e) => setEditingPlan({ ...editingPlan, billing_period: e.target.value })}
                    className="mt-1 block w-full px-3 py-2 border border-gray-300 rounded-lg focus:outline-none focus:ring-2 focus:ring-gray-500"
                  >
                    <option value="month">Monthly</option>
                    <option value="dose">Per Dose</option>
                    <option value="one-time">One Time</option>
                  </select>
                </div>
              </div>

              <div>
                <label className="block text-sm font-medium text-gray-700 mb-2">Features</label>
                {editingPlan.features.map((feature, index) => (
                  <div key={index} className="flex mb-2">
                    <input
                      type="text"
                      value={feature}
                      onChange={(e) => {
                        const newFeatures = [...editingPlan.features];
                        newFeatures[index] = e.target.value;
                        setEditingPlan({ ...editingPlan, features: newFeatures });
                      }}
                      className="flex-1 px-3 py-2 border border-gray-300 rounded-lg focus:outline-none focus:ring-2 focus:ring-gray-500"
                    />
                    <button
                      onClick={() => {
                        const newFeatures = editingPlan.features.filter((_, i) => i !== index);
                        setEditingPlan({ ...editingPlan, features: newFeatures });
                      }}
                      className="ml-2 text-red-600 hover:text-red-800"
                    >
                      Remove
                    </button>
                  </div>
                ))}
                <button
                  onClick={() => setEditingPlan({ 
                    ...editingPlan, 
                    features: [...editingPlan.features, ''] 
                  })}
                  className="text-sm text-gray-600 hover:text-gray-900"
                >
                  + Add Feature
                </button>
              </div>

              <div className="flex items-center">
                <input
                  type="checkbox"
                  id="popular"
                  checked={editingPlan.is_popular}
                  onChange={(e) => setEditingPlan({ ...editingPlan, is_popular: e.target.checked })}
                  className="h-4 w-4 text-gray-900 focus:ring-gray-500 border-gray-300 rounded"
                />
                <label htmlFor="popular" className="ml-2 block text-sm text-gray-900">
                  Mark as Most Popular
                </label>
              </div>
            </div>
            
            <div className="mt-6 flex justify-end space-x-3">
              <button
                onClick={() => setEditingPlan(null)}
                className="px-4 py-2 border border-gray-300 rounded-lg text-gray-700 hover:bg-gray-50"
              >
                Cancel
              </button>
              <button
                onClick={handleSavePlan}
                className="px-4 py-2 bg-gray-900 text-white rounded-lg hover:bg-gray-800"
              >
                Save Changes
              </button>
            </div>
          </div>
        </div>
      )}

      {/* Add Plan Modal */}
      {showAddModal && (
        <div className="fixed inset-0 z-50 overflow-y-auto">
          <div className="flex items-center justify-center min-h-screen pt-4 px-4 pb-20 text-center sm:block sm:p-0">
            <div className="fixed inset-0 bg-gray-500 bg-opacity-75 transition-opacity" onClick={() => setShowAddModal(false)}></div>
            
            <div className="inline-block align-bottom bg-white rounded-lg text-left overflow-hidden shadow-xl transform transition-all sm:my-8 sm:align-middle sm:max-w-2xl sm:w-full">
              <div className="bg-white px-6 py-4">
                <div className="flex items-center justify-between mb-4">
                  <h3 className="text-lg font-semibold text-gray-900">Add New Treatment Plan</h3>
                  <button
                    onClick={() => setShowAddModal(false)}
                    className="text-gray-400 hover:text-gray-600"
                  >
                    <svg className="w-6 h-6" fill="none" stroke="currentColor" viewBox="0 0 24 24">
                      <path strokeLinecap="round" strokeLinejoin="round" strokeWidth={2} d="M6 18L18 6M6 6l12 12" />
                    </svg>
                  </button>
                </div>
                
                <form onSubmit={(e) => {
                  e.preventDefault();
                  // Handle form submission
                  const formData = new FormData(e.target as HTMLFormElement);
                  const newPlan: TreatmentPlan = {
                    id: `plan-${Date.now()}`,
                    condition: selectedCondition,
                    plan_tier: formData.get('tier') as 'basic' | 'standard' | 'premium',
                    name: formData.get('name') as string,
                    price: parseFloat(formData.get('price') as string),
                    billing_period: formData.get('billing_period') as string,
                    features: (formData.get('features') as string).split('\n').filter(f => f.trim()),
                    is_popular: formData.get('is_popular') === 'on',
                    active_subscribers: 0
                  };
                  
                  setPlans(prev => [...prev, newPlan]);
                  setShowAddModal(false);
                }}>
                  <div className="grid grid-cols-1 gap-4">
                    <div>
                      <label className="block text-sm font-medium text-gray-700 mb-1">Plan Name</label>
                      <input
                        type="text"
                        name="name"
                        required
                        className="w-full px-3 py-2 border border-gray-300 rounded-lg focus:ring-1 focus:ring-gray-500 focus:border-gray-500"
                        placeholder="Enter plan name"
                      />
                    </div>
                    
                    <div className="grid grid-cols-2 gap-4">
                      <div>
                        <label className="block text-sm font-medium text-gray-700 mb-1">Tier</label>
                        <select
                          name="tier"
                          required
                          className="w-full px-3 py-2 border border-gray-300 rounded-lg focus:ring-1 focus:ring-gray-500 focus:border-gray-500"
                        >
                          <option value="basic">Basic</option>
                          <option value="standard">Standard</option>
                          <option value="premium">Premium</option>
                        </select>
                      </div>
                      
                      <div>
                        <label className="block text-sm font-medium text-gray-700 mb-1">Price ($)</label>
                        <input
                          type="number"
                          name="price"
                          step="0.01"
                          required
                          className="w-full px-3 py-2 border border-gray-300 rounded-lg focus:ring-1 focus:ring-gray-500 focus:border-gray-500"
                          placeholder="0.00"
                        />
                      </div>
                    </div>
                    
                    <div>
                      <label className="block text-sm font-medium text-gray-700 mb-1">Billing Period</label>
                      <select
                        name="billing_period"
                        required
                        className="w-full px-3 py-2 border border-gray-300 rounded-lg focus:ring-1 focus:ring-gray-500 focus:border-gray-500"
                      >
                        <option value="monthly">Monthly</option>
                        <option value="quarterly">Quarterly</option>
                        <option value="annually">Annually</option>
                      </select>
                    </div>
                    
                    <div>
                      <label className="block text-sm font-medium text-gray-700 mb-1">Features (one per line)</label>
                      <textarea
                        name="features"
                        rows={4}
                        required
                        className="w-full px-3 py-2 border border-gray-300 rounded-lg focus:ring-1 focus:ring-gray-500 focus:border-gray-500"
                        placeholder="Enter features, one per line"
                      />
                    </div>
                    
                    <div className="flex items-center">
                      <input
                        type="checkbox"
                        name="is_popular"
                        id="is_popular"
                        className="h-4 w-4 text-gray-900 focus:ring-gray-500 border-gray-300 rounded"
                      />
                      <label htmlFor="is_popular" className="ml-2 block text-sm text-gray-900">
                        Mark as Most Popular
                      </label>
                    </div>
                  </div>
                  
                  <div className="mt-6 flex justify-end space-x-3">
                    <button
                      type="button"
                      onClick={() => setShowAddModal(false)}
                      className="px-4 py-2 border border-gray-300 rounded-lg text-gray-700 hover:bg-gray-50"
                    >
                      Cancel
                    </button>
                    <button
                      type="submit"
                      className="px-4 py-2 bg-gray-900 text-white rounded-lg hover:bg-gray-800"
                    >
                      Add Plan
                    </button>
                  </div>
                </form>
              </div>
            </div>
          </div>
        </div>
      )}

      {/* Passive Notification */}
      <NotificationPopup message={toast} onClose={() => setToast(null)} />

      {/* Confirm: delete plan */}
      <ConfirmDialog
        open={planToDelete !== null}
        title="Delete plan?"
        description={`Remove ${planToDelete?.name}. This action cannot be undone.`}
        confirmText="Delete"
        tone="danger"
        onCancel={() => setPlanToDelete(null)}
        onConfirm={() => {
          if (planToDelete) {
            handleDeletePlan(planToDelete.id);
          }
          setPlanToDelete(null);
        }}
      />
    </div>
  );
}<|MERGE_RESOLUTION|>--- conflicted
+++ resolved
@@ -3,12 +3,9 @@
 import { useState, useEffect } from 'react';
 import { useRouter } from 'next/navigation';
 import Card from '@/components/Card';
-<<<<<<< HEAD
 import { apiClient } from '@/lib/api';
-=======
 import NotificationPopup from '@/components/NotificationPopup';
 import ConfirmDialog from '@/components/ConfirmDialog';
->>>>>>> c1dd7f1c
 
 // Condition types available in the system
 const CONDITIONS = [
