--- conflicted
+++ resolved
@@ -3,11 +3,8 @@
 import { useState, useEffect } from 'react';
 import { useParams, useRouter } from 'next/navigation';
 import Card from '@/components/Card';
-<<<<<<< HEAD
 import { apiClient } from '@/lib/api';
-=======
 import NotificationPopup from '@/components/NotificationPopup';
->>>>>>> c1dd7f1c
 
 // Common medications database
 const medicationDatabase = {
@@ -179,13 +176,6 @@
 
       await apiClient.consultations.complete(consultationId as string, payload);
       
-<<<<<<< HEAD
-      alert('Treatment plan sent to patient and pharmacy!');
-      router.push('/portal/consultations');
-    } catch (err) {
-      console.error('Error sending treatment plan:', err);
-      alert('Error sending treatment plan. Please try again.');
-=======
       setNotification({ type: 'success', text: 'Treatment plan sent to patient and pharmacy!' });
       
       // Navigate after a short delay to let user see the notification
@@ -195,7 +185,6 @@
     } catch (error) {
       console.error('Error:', error);
       setNotification({ type: 'error', text: 'Error sending treatment plan. Please try again.' });
->>>>>>> c1dd7f1c
     } finally {
       setSending(false);
     }
