--- conflicted
+++ resolved
@@ -7,37 +7,25 @@
     "install:backend": "cd backend && npm install",
     "install:frontend": "cd frontend && npm install",
     "install:all": "npm run install:backend && npm run install:frontend",
-<<<<<<< HEAD
-    "build:backend": "cd backend && npm install",
-    "build:frontend": "cd frontend && npm run build",
-=======
     "install": "npm run install:all",
     "build:backend": "cd backend && npm run build",
-    "build:frontend": "cd frontend && npm run build", 
->>>>>>> c1dd7f1c
+    "build:frontend": "cd frontend && npm run build",
     "build": "npm run build:backend && npm run build:frontend",
     "start:backend": "cd backend && npm start",
     "start:frontend": "cd frontend && npm start",
     "start": "npm run start:backend",
     "dev:backend": "cd backend && npm run dev",
     "dev:frontend": "cd frontend && npm run dev",
-<<<<<<< HEAD
-    "dev": "npm run dev:backend"
-=======
     "dev": "concurrently \"npm run dev:backend\" \"npm run dev:frontend\" --names \"backend,frontend\" --prefix-colors \"blue,green\""
->>>>>>> c1dd7f1c
   },
   "engines": {
     "node": ">=18.0.0"
   },
-<<<<<<< HEAD
   "workspaces": [
     "frontend",
     "backend"
-  ]
-=======
+  ],
   "devDependencies": {
     "concurrently": "^9.2.1"
   }
->>>>>>> c1dd7f1c
 }